--- conflicted
+++ resolved
@@ -249,13 +249,8 @@
             float rayEpsilon, unsigned int lane) const;
 
     bool queuePrimaryRay(pbr::TLState *pbrTls, int pixelX, int pixelY,
-<<<<<<< HEAD
-            int subpixelIndex, int cameraId, int pixelSamples, const Sample& sample,
+            int subpixelIndex, int pixelSamples, const Sample& sample,
             const FrameState& fs, RayState *rs) const;
-=======
-            int subpixelIndex, int pixelSamples, const Sample& sample,
-            RayState *rs) const;
->>>>>>> 8bb6959d
 
     // Used for bundled case as a wrapper to call directly into ISPC.
     void integrateBundledv(pbr::TLState *pbrTls, shading::TLState *shadingTls, unsigned numEntries,
@@ -511,12 +506,8 @@
     // volume emission/in-scattering accumulated along the ray)
     IndirectRadianceType computeRadianceRecurse(pbr::TLState *pbrTls,
             mcrt_common::RayDifferential &ray,
-<<<<<<< HEAD
             mcrt_common::RayDifferential &rayForVolume,
-            const Subpixel &sp, int cameraId, const PathVertex &pv, const shading::BsdfLobe *lobe,
-=======
             const Subpixel &sp, const PathVertex &pv, const shading::BsdfLobe *lobe,
->>>>>>> 8bb6959d
             scene_rdl2::math::Color &radiance, float &transparency, VolumeTransmittance& vt,
             unsigned &sequenceID, float *aovs, float *depth,
             DeepParams* deepParams, CryptomatteParams *cryptomatteParams,
